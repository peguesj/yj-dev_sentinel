--- conflicted
+++ resolved
@@ -11,7 +11,6 @@
 </div>
 
 ## Overview
-<<<<<<< HEAD
 
 Dev Sentinel is an autonomous development assistant that combines intelligent agents with the FORCE development framework. The system helps automate and streamline development tasks through tools, patterns, constraints, and continuous learning.
 
@@ -291,131 +290,7 @@
 
 ## Architecture
 
-=======
-
-Dev Sentinel is an autonomous development assistant that combines intelligent agents with the FORCE development framework. The system helps automate and streamline development tasks through tools, patterns, constraints, and continuous learning.
-
-**Latest Release (v0.3.0)** brings enhanced Force tools structure, comprehensive git workflow automation, improved MCP server implementations, and modular documentation capabilities.
-
-### Key Components
-
-1. **Dev Sentinel Core**: Event-driven agent system that coordinates development tasks
-2. **FORCE Framework**: Modular schema-driven development engine with:
-   - **Tools**: Executable development actions
-   - **Patterns**: Reusable workflows for common tasks
-   - **Constraints**: Quality rules and validations
-   - **Learning**: System improvement through execution analysis
-   - **Governance**: Policy enforcement for security and compliance
-3. **Autonomous Agents**: Specialized agents for version control, documentation, and analysis
-4. **Model Context Protocol**: VS Code integration for intelligent assistance
-
-## Getting Started
-
-### Prerequisites
-
-- Python 3.10 or later
-- Git
-- VS Code (for MCP integration)
-
-### Quick Install
-
-```bash
-# Clone the repository
-git clone https://github.com/peguesj/yj-dev_sentinel.git
-cd yj-dev_sentinel
-
-# Create and activate virtual environment
-python -m venv .venv
-source .venv/bin/activate  # Linux/macOS
-# or
-.venv\\Scripts\\activate   # Windows
-
-# Install dependencies
-pip install -r requirements.txt
-```
-
-## FORCE MCP Server Quick Start / Getting Started
-
-This section guides you on how to add the `force_mcp_stdio` server to your MCP clients configuration and workspace.
-
-### Add `force_mcp_stdio` Server to MCP Clients
-
-If you are using VSCode MCP extension, the server is configured in `.vscode/mcp.json` as follows:
-
-```json
-{
-  "servers": {
-    "force_mcp_stdio": {
-      "command": "${workspaceFolder}/.venv/bin/python",
-      "args": ["${workspaceFolder}/integration/fast_agent/force_mcp_server.py"],
-      "cwd": "${workspaceFolder}",
-      "env": {
-        "PYTHONPATH": "${workspaceFolder}",
-        "PYTHONUNBUFFERED": "1"
-      },
-      "pattern": ".*(?:Force MCP server|Starting Force MCP server|Listening).*",
-      "transport": "stdio",
-      "timeout": 30000
-    }
-  }
-}
-```
-
-### Using with Other MCP Clients (e.g., Claude)
-
-To use the `force_mcp_stdio` server with other MCP clients like Claude, translate the above configuration accordingly. For example:
-
-- **Command**: Path to your Python interpreter (e.g., `/path/to/python`)
-- **Arguments**: Path to `force_mcp_server.py` script (e.g., `/path/to/integration/fast_agent/force_mcp_server.py`)
-- **Working Directory**: Your project root directory
-- **Environment Variables**:
-  - `PYTHONPATH`: Set to your project root directory
-  - `PYTHONUNBUFFERED`: Set to `1`
-- **Transport**: `stdio`
-- **Timeout**: 30000 ms (30 seconds)
-- **Pattern**: Regex to detect server start messages, e.g., `.*(?:Force MCP server|Starting Force MCP server|Listening).*`
-
-### Add the Project Directory to Your Workspace
-
-Make sure to add the root directory of this project to your MCP client workspace so that the server and all related files are accessible.
-
----
-
-This setup enables the Force MCP server to integrate seamlessly with your MCP client, providing Force system capabilities, validation, and tooling support.
-
-## Documentation
-
-Comprehensive documentation is available in the `docs/` directory:
-
-- [📚 Documentation Home](docs/index.md) - Start here for all documentation
-- [🏛️ Architecture Documentation](docs/architecture/overview.md) - System design and architecture
-- [🧩 Component Documentation](docs/components/index.md) - Details of each component
-- [📝 API Reference](docs/api/index.md) - API documentation
-- [👤 User Guide](docs/user/getting-started.md) - Getting started and user documentation
-- [💻 Developer Guide](docs/developer/index.md) - Contributing and development documentation
-- [📋 Reference](docs/reference/index.md) - Tools, patterns, and constraints reference
-
-### Basic Usage
-
-1. **Start the Server**:
-   ```bash
-   python run_server.py
-   ```
-
-2. **Configure Project**:
-   ```bash
-   # Initialize FORCE configuration
-   mkdir .force
-   cp config/fastagent.config.yaml .force/
-   ```
-
-3. **Connect VS Code**:
-   - Install the Dev Sentinel VS Code extension
-   - Use Command Palette: `Dev Sentinel: Connect to Server`
-
-## Architecture
-
->>>>>>> 83c23d4b
+
 <details>
 <summary>Core System Architecture</summary>
 
@@ -446,7 +321,7 @@
     SAA --> MB
 }
 @enduml
-<<<<<<< HEAD
+
 ```
 
 ```mermaid
@@ -470,42 +345,7 @@
     CDIA --> MB
     RDIA --> MB
     SAA --> MB
-=======
->>>>>>> 83c23d4b
-```
-</details>
-
-<details>
-<summary>FORCE Framework Architecture</summary>
-
-```plantuml
-@startuml FORCE Framework
-skinparam backgroundColor transparent
-
-package "FORCE Framework" {
-    [Tool Manager] as TM
-    [Pattern Manager] as PM
-    [Constraint Manager] as CM
-    [Learning Manager] as LM
-    [Governance Manager] as GM
-    
-    database "Tool Registry" as TR
-    database "Pattern Registry" as PR
-    database "Constraint Registry" as CR
-    
-    TM --> TR
-    PM --> PR
-    CM --> CR
-    
-    TM <-- LM
-    PM <-- LM
-    CM <-- LM
-    
-    TM <-- GM
-    PM <-- GM
-    CM <-- GM
-}
-<<<<<<< HEAD
+
 @enduml
 ```
 
@@ -536,11 +376,6 @@
 @enduml
     SAA --> MB
 @enduml
-=======
-@enduml
-```
-</details>
->>>>>>> 83c23d4b
 
 ## Core Features
 
@@ -595,9 +430,5 @@
 
 - FORCE framework inspired by advanced software development practices
 - Agent architecture based on proven autonomous systems
-<<<<<<< HEAD
 - Diagrams created with [PlantUML](https://plantuml.com/)
-=======
-- Diagrams created with [PlantUML](https://plantuml.com/)
-</edit_file>
->>>>>>> 83c23d4b
+
